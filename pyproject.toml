--- conflicted
+++ resolved
@@ -5,7 +5,6 @@
 requires = ["setuptools", "wheel"]
 build-backend = "setuptools.build_meta"
 
-<<<<<<< HEAD
 [tool.pytest.ini_options]
 addopts = [
     "--import-mode=importlib",
@@ -15,8 +14,7 @@
 ignore-paths = "tests"
 fail-under = "9.0"
 suggestion-mode = 'yes'
-=======
+
 [tool.black]
 target-version = ['py311']
-include = '\.py$'
->>>>>>> b1f98fef
+include = '\.py$'