--- conflicted
+++ resolved
@@ -1,784 +1,752 @@
-# pylint: disable=invalid-name,import-outside-toplevel,too-many-public-methods
-"""
-Main TS3Api File
-"""
-import logging
-import socket
-import sys
-import threading
-import time
-import traceback
-
-import blinker
-
-from . import Events
-from . import utilities
-from .Events import TS3Event
-from .TS3QueryExceptionType import TS3QueryExceptionType
-from .utilities import TS3Exception, TS3ConnectionClosedException
-from .socket_wrapper import SocketWrapper
-
-
-class TS3Connection:
-    """
-    Connection class for the TS3 API. Uses a telnet connection to send messages to and receive
-    messages from the Teamspeak 3 server.
-    """
-
-<<<<<<< HEAD
-    # pylint: disable=too-many-arguments
-    def __init__(self, host="127.0.0.1", port=10011, log_file="api.log", use_ssh=False,
-                 username=None, password=None, accept_all_keys=False, host_key_file=None,
-                 use_system_hosts=False, sshtimeout=None, sshtimeoutlimit=3):
-=======
-    def __init__(
-        self,
-        host="127.0.0.1",
-        port=10011,
-        log_file="api.log",
-        use_ssh=False,
-        username=None,
-        password=None,
-        accept_all_keys=False,
-        host_key_file=None,
-        use_system_hosts=False,
-        sshtimeout=None,
-        sshtimeoutlimit=3,
-    ):
->>>>>>> b1f98fef
-        """
-        Creates a new TS3Connection.
-        :param host: Host to connect to. Can be an IP address or a hostname.
-        :param port: Port to connect to.
-        :param use_ssh: Should an encrypted ssh connection be used?
-        :type host: str
-        :type port: int
-        :type use_ssh: bool
-        """
-        self._is_ssh = use_ssh
-        self._conn_lock = threading.Lock()
-        self._logger = logging.getLogger(__name__)
-        self._logger.propagate = 0
-        self._logger.setLevel(logging.WARNING)
-        self.stop_recv = threading.Event()
-        self._new_data = threading.Event()
-        self._data_read = threading.Event()
-        self._data_read.set()
-        self._data = None
-        # create console handler and set level to warning
-        file_handler = logging.FileHandler(log_file, mode="a+")
-        file_handler.setLevel(logging.WARNING)
-
-        # create formatter
-        formatter = logging.Formatter(
-            "%(asctime)s - %(name)s - %(levelname)s - %(message)s"
-        )
-
-        # add formatter to ch
-        file_handler.setFormatter(formatter)
-
-        # add ch to logger
-        self._logger.addHandler(file_handler)
-
-        if not use_ssh:
-<<<<<<< HEAD
-            self._conn = SocketWrapper(host, port, timeout=socket.getdefaulttimeout())
-=======
-            self._conn = telnetlib.Telnet(
-                host, port, timeout=socket.getdefaulttimeout()
-            )
->>>>>>> b1f98fef
-            self._logger.debug(self._conn.read_until(b"\n\r"))
-            self._logger.debug(self._conn.read_until(b"\n\r"))
-        else:
-            from .SSHConnWrapper import SSHConnWrapper
-
-            self._conn = SSHConnWrapper(
-                host,
-                port,
-                username,
-                password,
-                accept_all_keys=accept_all_keys,
-                host_key_file=host_key_file,
-                timeout=sshtimeout,
-                timeout_limit=sshtimeoutlimit,
-                use_system_hosts=use_system_hosts,
-            )
-            self._logger.debug(self._conn.read_until(b"\n\r"))
-            self._logger.debug(self._conn.read_until(b"\n\r"))
-        threading.Thread(target=self._recv).start()
-        if username is not None and password is not None and not use_ssh:
-            self.login(username, password)
-
-    def login(self, user, password):
-        """
-        Login with query credentials.
-        :param user: Username to login with.
-        :param password: Password to login with.
-        :type user: str
-        :type password: str
-        """
-        if self._is_ssh:
-            self._logger.warning("Ignoring login command on ssh connection.")
-        else:
-            self._send("login", [user, password])
-
-    def use(self, sid):
-        """
-        Chose the virtual server to use.
-        :param sid: SID of the virtual server to use.
-        :type sid: int
-        """
-        self._send("use", [str(sid)])
-
-    def clientlist(self, params=None):
-        """
-        Get a clientlist from the server.
-        :param params: List of parameters strings to use.
-        :type params: list[str]
-        :return: List of clients
-        """
-        if params is None:
-            params = []
-        args = []
-        for param in params:
-            args.append("-" + param)
-        clist = self._send("clientlist", args)
-        clients = TS3Connection._parse_resp_to_list_of_dicts(clist)
-        if len(clients) == 0:
-            self._logger.warning("Clientlist empty %s", str(clist))
-        return clients
-
-    def _send(self, command, args=None, wait_for_resp=True, log_keepalive=False):
-        """
-        :param command: Command to send.
-        :param args: Parameter to send, will be escaped.
-        :param wait_for_resp: True: Expects at least a error line and blocks until one is received.
-                              False: Almost exclusively for keepalive, doesn't wait for an
-                                     acknowledgment.
-        :param log_keepalive: Should keepalive messages be logged?
-        :return: Query response, if one was received.
-        :rtype: bytes | None
-        :type command: str
-        :type args: list[str]
-        :type wait_for_resp: bool
-        :type log_keepalive: bool
-        """
-        query = command
-        saved_resp = b""
-        ack = False
-        if args is None:
-            args = []
-        for arg in args:
-            query += " " + utilities.escape(arg)
-        query += "\n\r"
-        query = query.encode()
-        resp = None
-        try:
-            self._logger.debug("Trying to acquire lock")
-            if self._conn_lock.acquire():
-                self._logger.debug("Lock acquired")
-                if not query == b"\n\r" or query == b"\n\r" and log_keepalive:
-                    self._logger.debug("Query: %s", str(query))
-                self._logger.debug("Writing to connection")
-                self._conn.write(query)
-                self._logger.debug("Written to connection")
-                if not wait_for_resp:
-                    self._conn_lock.release()
-                    return None
-                while not ack:
-                    while resp is None:
-                        self._new_data.wait()
-                        resp = self._data
-                        self._new_data.clear()
-                        self._data_read.set()
-                        if resp is not None:
-                            if resp[0] == b"error":
-                                ack = True
-                                if resp[1] != b"id=0":
-                                    raise TS3QueryException(
-                                        int(
-                                            resp[1]
-                                            .decode(encoding="UTF-8")
-                                            .split("=", 1)[1]
-                                        ),
-                                        resp[2]
-                                        .decode(encoding="UTF-8")
-                                        .split("=", 1)[1],
-                                    )
-                            else:
-                                self._logger.debug("Resp: %s", str(resp))
-                                saved_resp += resp
-                                resp = None
-        finally:
-            self._conn_lock.release()
-            self._logger.debug("Lock released")
-        self._logger.debug("Saved resp: %s", str(saved_resp))
-        return saved_resp
-
-    def _recv(self):
-        """
-        Actual receiving, receives until \n\r is encountered. \n\r is cut from the end of the
-        response.
-        :return: Parsed response, split by " " or None if received message was an event.
-        :rtype: bytes | None
-        """
-        while not self.stop_recv.is_set():
-            try:
-                self._logger.debug("Read until started")
-                resp = self._conn.read_until(b"\n\r")[:-2]
-                self._logger.debug("Read until ended")
-            except (EOFError, TS3ConnectionClosedException) as _:
-                self._logger.exception("Connection closed")
-                if self.stop_recv.is_set():
-                    self._conn.close()
-                    return
-                self._new_data.set()
-                self.stop_recv.set()
-                try:
-                    self._conn.close()
-                    self._logger.debug(
-                        "Releasing lock for closed connection to unfreeze threads ..."
-                    )
-                    self._conn_lock.release()
-                # We really want to ignore ALL exceptions here!
-                # pylint: disable=bare-except
-                except:
-                    pass
-                continue
-            self._logger.debug("Response: %s", str(resp))
-            data = self._parse_resp(resp)
-            self._logger.debug("Data: %s", str(data))
-            if isinstance(data, TS3Event):
-                event = data
-                if isinstance(event, Events.TextMessageEvent):
-                    signal = blinker.signal(
-                        event.event_type.name + "_" + event.targetmode.lower()
-                    )
-                else:
-                    signal = blinker.signal(event.event_type.name)
-                self._logger.debug("Sending signal")
-                threading.Thread(target=signal.send, kwargs={"event": event}).start()
-                continue
-            if data is not None:
-                self._data_read.wait()
-                self._data = data
-                self._data_read.clear()
-                self._new_data.set()
-
-    @staticmethod
-    def _parse_resp_to_dict(resp):
-        """
-        Splits a response by " " and saves it in a dictionary.
-        :type resp: bytes
-        :param resp: Message to parse.
-        :return: Dictionary containing all info extracted from the response.
-        :rtype: dict[str, str]
-        """
-<<<<<<< HEAD
-        resp = resp.decode(encoding='UTF-8').split(" ")
-        info = {}
-=======
-        resp = resp.decode(encoding="UTF-8").split(" ")
-        info = dict()
->>>>>>> b1f98fef
-        for part in resp:
-            split = part.split("=", 1)
-            # TODO: Handle empty data?
-            if len(split) == 2:
-                key, value = split
-                info[key] = utilities.unescape(value)
-        return info
-
-    @staticmethod
-    def _parse_resp_to_list_of_dicts(resp):
-        """
-        Parses multiple elements in a message into a list of dictionaries containing the info for
-        each element.
-        :type resp: bytes
-        :param resp: Message to parse.
-        :return: List of dictionaries containing the info.
-        :rtype: list[dict[str, str]]
-        """
-        # Multiple responses are split by "|"
-        split_list = resp.split(b"|")
-        dict_list = []
-        for response in split_list:
-            if len(response) > 0:
-                dict_list.append(TS3Connection._parse_resp_to_dict(response))
-        return dict_list
-
-    def register_for_server_messages(self, event_listener=None, weak_ref=True):
-        """
-        Register the event_listener for server message events. Be careful, you should ignore your
-        own messages by comparing the invoker_id to your client id ...
-        :param event_listener: Blinker signal handler function to be informed:
-                               on_event(sender, **kw), kw will contain the event
-        :param weak_ref: Use weak refs for blinker, causing eventlisteners that go out of scope to
-                         be removed (breaks nested functions)
-        :type event_listener: (str, dict[str, any]) -> None
-        :type weak_ref: bool
-        """
-        self._send("servernotifyregister", ["event=textserver"])
-        if event_listener is not None:
-            for event in Events.text_events:
-                blinker.signal(event.name + "_server").connect(
-                    event_listener, weak=weak_ref
-                )
-
-    def register_for_channel_messages(self, event_listener=None, weak_ref=True):
-        """
-        Register the event_listener for channel message events. Be careful, you should ignore your
-        own messages by comparing the invoker_id to your client id ...
-        :param event_listener: Blinker signal handler function to be informed:
-                               on_event(sender, **kw), kw will contain the event
-        :param weak_ref: Use weak refs for blinker, causing eventlisteners that go out of scope to
-                         be removed (breaks nested functions)
-        :type event_listener: (str, dict[str, any]) -> None
-        :type weak_ref: bool
-        """
-        self._send("servernotifyregister", ["event=textchannel"])
-        if event_listener is not None:
-            for event in Events.text_events:
-                blinker.signal(event.name + "_channel").connect(
-                    event_listener, weak=weak_ref
-                )
-
-    def register_for_private_messages(self, event_listener=None, weak_ref=True):
-        """
-        Register the event_listener for private message events. Be careful, you should ignore your
-        own messages by comparing the invoker_id to your client id ...
-        :param event_listener: Blinker signal handler function to be informed:
-                               on_event(sender, **kw), kw will contain
-        the event
-        :param weak_ref: Use weak refs for blinker, causing eventlisteners that go out of scope to
-                         be removed (breaks nested functions)
-        :type event_listener: (str, dict[str, any]) -> None
-        :type weak_ref: bool
-        """
-        self._send("servernotifyregister", ["event=textprivate"])
-        if event_listener is not None:
-            for event in Events.text_events:
-                blinker.signal(event.name + "_private").connect(
-                    event_listener, weak=weak_ref
-                )
-
-    def register_for_server_events(self, event_listener=None, weak_ref=True):
-        """
-        Register event_listener for receiving server_events.
-        :param event_listener: Blinker signal handler function to be informed:
-                               on_event(sender, **kw), kw will contain the event
-        :type event_listener: (str, dict[str, any]) -> None
-        :param weak_ref: Use weak refs for blinker, causing eventlisteners that go out of scope to
-                         be removed (breaks nested functions)
-        :type weak_ref: bool
-        """
-        self._send("servernotifyregister", ["event=server"])
-        if event_listener is not None:
-            for event in Events.server_events:
-                blinker.signal(event.name).connect(event_listener, weak=weak_ref)
-
-    def register_for_channel_events(
-        self, channel_id, event_listener=None, weak_ref=True
-    ):
-        """
-        Register event_listener for receiving channel_events.
-        :param event_listener:  Blinker signal handler function to be informed:
-                                on_event(sender, **kw), kw will contain the event
-        :param channel_id: Channel to register to, use 0 for all channels
-        :param weak_ref:    Use weak refs for blinker, causing event_listeners that go out of scope
-                            to be removed
-        (breaks nested functions)
-        :type channel_id: int | string
-        :type event_listener: (str, dict[str, any]) -> None
-        :type weak_ref: bool
-        """
-        self._send("servernotifyregister", ["event=channel", "id=" + str(channel_id)])
-        if event_listener is not None:
-            for event in Events.channel_events:
-                blinker.signal(event.name).connect(event_listener, weak=weak_ref)
-
-    def register_for_unknown_events(self, event_listener=None, weak_ref=True):
-        """
-        Register the event_listener for unknown events. Note: This will not actually call any
-        register function, but will only add the event_listener to the list of functions to
-        inform on unknown events. _event_type will hold the event type sent by the server.
-        :param event_listener: Blinker signal handler function to be informed:
-                               on_event(sender, **kw), kw will contain the event
-        :param weak_ref: Use weak refs for blinker, causing eventlisteners that go out of scope to
-                         be removed (breaks nested functions)
-        :type event_listener: (str, dict[str, any]) -> None
-        :type weak_ref: bool
-        """
-        if event_listener is not None:
-            blinker.signal("UNKNOWN").connect(event_listener, weak=weak_ref)
-
-    def clientmove(self, channel_id, client_id):
-        """
-        Move a client to another channel.
-        :param channel_id: Channel to move client to.
-        :param client_id: Id of the client to move.
-        :type channel_id: int
-        :type client_id: int
-        """
-        self._send("clientmove", ["cid=" + str(channel_id), "clid=" + str(client_id)])
-
-    def clientupdate(self, params=None):
-        """
-        Update the query clients data.
-        :param params: List of parameters to update in the form param=value.
-        :type params: list[str]
-        """
-        if params is None:
-            params = []
-        self._send("clientupdate", params)
-
-    def clientkick(self, client_id, reason_id, reason_msg):
-        """
-        Kick a client from the server.
-        :param client_id: Client id of the user to kick.
-        :type client_id: int
-        :param reason_id: 4 - kick from channel 5 - kick from Server
-        :type reason_id: int
-        :param reason_msg: Message to send on kick, max. 40 characters
-        :type reason_msg: str
-        """
-        self._send(
-            "clientkick",
-            [
-                "clid=" + str(client_id),
-                "reasonid=" + str(reason_id),
-                "reasonmsg=" + str(reason_msg),
-            ],
-        )
-
-    def whoami(self):
-        """
-        Returns info of the query client.
-        :return: Dictionary of query client information.
-        :rtype: dict[str, str]
-        """
-        who = TS3Connection._parse_resp_to_dict(self._send("whoami", []))
-        self._logger.info("Whoami: %s", str(who))
-        return who
-
-    def channellist(self, params=None):
-        """
-        Returns the channel listt.
-        :param params: Optional parameters as defined by the serverquery manual.
-        :return:  List of channels
-        """
-        if params is None:
-            params = []
-        args = []
-        for param in params:
-            args.append("-" + param)
-        channel_list = self._send("channellist", args)
-        channels = TS3Connection._parse_resp_to_list_of_dicts(channel_list)
-        if len(channels) == 0:
-            self._logger.warning("Channellist empty %s", str(channel_list))
-        return channels
-
-    def channel_name_list(self):
-        """
-<<<<<<< HEAD
-                    Returns a liszt of channel names. (Convenience Wrapper around channellist)
-                    :return:  List of channel names
-                  """
-        names = []
-=======
-        Returns a liszt of channel names. (Convenience Wrapper around channellist)
-        :return:  List of channel names
-        """
-        names = list()
->>>>>>> b1f98fef
-        channels = self.channellist()
-        for channel in channels:
-            names.append(channel.get("channel_name", ""))
-        return names
-
-    def channelfind(self, pattern):
-        """
-        Returns all channels with a name corresponding to pattern.
-        :param pattern: Pattern to look for.
-        :return: List of channels.
-        :rtype: list[dict[str, str]]
-        """
-        return TS3Connection._parse_resp_to_list_of_dicts(
-            self._send("channelfind", ["pattern=" + pattern])
-        )
-
-    def channelfind_by_name(self, name):
-        """
-        Returns all channels with a name that is exactly the same as the given name.
-        :param name: Name to look for.
-        :return: List of channels
-        :rtype: list[dict[str, str]]
-        """
-        channel_candidates = self.channelfind(name)
-        channel_list = []
-        for candidate in channel_candidates:
-            if candidate.get("channel_name", "") == name:
-                channel_list.append(candidate)
-        return channel_list
-
-    def sendtextmessage(self, targetmode, target, msg):
-        """
-        Sends a textmessage to the specified target.
-        :param targetmode: 1: private message 2: textchannel 3: servertext
-        :param target: client_id/channel_id
-        :param msg: Message to send.
-        :type targetmode: int
-        :type target: int
-        :type msg: str
-        """
-        self._send(
-            "sendtextmessage",
-            [
-                "targetmode=" + str(targetmode),
-                "target=" + str(target),
-                "msg=" + str(msg),
-            ],
-        )
-
-    def servergrouplist(self):
-        """
-        Returns a list of all servergroups with corresponding info.
-        :return: List of servergroups.
-        :rtype: list[dict[str, str]]
-        """
-        return TS3Connection._parse_resp_to_list_of_dicts(self._send("servergrouplist"))
-
-    def find_servergroup_by_name(self, name):
-        """
-        Returns the servergroup with the specified name.
-        :param name: Name to look for.
-        :return: Server Group.
-        :rtype: dict[str, str]
-        """
-        server_group_list = self.servergrouplist()
-        for server_group in server_group_list:
-            if server_group["name"] == name:
-                return server_group
-
-    def hostinfo(self):
-        """
-        Returns hostinfo for the current connected instance.
-        :return: Dictionary of host information.
-        :rtype: dict[str,str]
-        """
-        return self._parse_resp_to_dict(self._send("hostinfo"))
-
-    def instanceinfo(self):
-        """
-        Returns instanceinfo for the current connected instance.
-        :return: Dictionary of instance information.
-        :rtype: dict[str,str]
-        """
-        return self._parse_resp_to_dict(self._send("instanceinfo"))
-
-    def serverinfo(self):
-        """
-        Returns serverinfo for the current selected virtual server.
-        :return: Dictionary of server information.
-        :rtype: dict[str,str]
-        """
-        return self._parse_resp_to_dict(self._send("serverinfo"))
-
-    def clientinfo(self, client_id):
-        """
-        Returns clientinfo for a client specified by its id.
-        :param client_id: Id of the client.
-        :return: Dictionary of client information.
-        :rtype: dict[str,str]
-        """
-        return self._parse_resp_to_dict(
-            self._send("clientinfo", ["clid=" + str(client_id)])
-        )
-
-    def clientpoke(self, clid, msg):
-        """
-        Pokes a client with a message.
-        :param clid: client_id of the client to poke
-        :param msg: Message to send.
-        :type clid: int
-        :type msg: str
-        """
-<<<<<<< HEAD
-        return self._parse_resp_to_dict(self._send("clientpoke", ["clid=" + str(clid),
-                                                                  "msg=" + str(msg)]))
-=======
-        return self._parse_resp_to_dict(
-            self._send("clientpoke", ["clid=" + str(clid), "msg=" + str(msg)])
-        )
->>>>>>> b1f98fef
-
-    def _parse_resp(self, resp):
-        """
-        Parses a response. Messages starting with notify... are handled as events and the connected
-        listeners are informed. Messages starting with error are split by " " and returned, all
-        other messages will just be returned as is and can be handled by the caller.
-        :param resp: Message to parse.
-        :type resp: byte
-        :return:    None if message notifies of an event, dictionary containing id and message on
-                    acknowledgements and bytes on any other message.
-        :rtype: None | dict[str, str] | bytes
-        """
-        # Acknowledgements
-        if resp.startswith(b"error"):
-            resp = resp.split(b" ")
-            return resp
-        # Events
-<<<<<<< HEAD
-        if resp.startswith(b'notify'):
-            event = {}
-=======
-        if resp.startswith(b"notify"):
-            event = dict()
->>>>>>> b1f98fef
-            event_type = "Unknown"
-            try:
-                resp = resp.decode(encoding="UTF-8").split(" ")
-                event_type = resp[0]
-                for info in resp[1:]:
-                    split = info.split("=", 1)
-                    if len(split) == 2:
-                        key, value = split
-                        event[key] = utilities.unescape(value)
-                event = Events.EventParser.parse_event(event, event_type)
-                return event
-            # We really want to ignore ALL exceptions here!
-            # pylint: disable=bare-except
-            except:
-                self._logger.error("Error parsing event")
-                self._logger.error(resp)
-                self._logger.error("%s , %s", str(event), str(event_type))
-                self._logger.error("\n\n")
-                self._logger.error("Uncaught exception: %s", str(sys.exc_info()[0]))
-                self._logger.error(str(sys.exc_info()[1]))
-                self._logger.error(traceback.format_exc())
-                return None
-        # Query-Responses and other things(What could these be?)
-        else:
-            return resp
-
-    def _recv_wait_timeout(self, timeout=0.1):
-        """
-        Like receives, but only reads for timeout seconds. If no info is received, the function
-        returns, otherwise it reads a whole line before returning. This is used for receiving notify
-        messages.
-        :param timeout: Seconds to wait before returning if no message was received.
-        :return:    None if nothing was received, parsed response corresponding to _parse_resp
-                    otherwise.
-        :rtype: None | dict[str, str] | bytes
-        """
-        resp = self._conn.read_until(b"\n\r", timeout)
-        if len(resp) > 0 and not resp.endswith(b"\n\r"):
-            resp += self._conn.read_until(b"\n\r")[:-2]
-        if len(resp) > 0:
-            self._logger.debug("No wait Response: %s", str(resp))
-            return self._parse_resp(resp)
-
-    def _send_keepalive(self):
-        """
-        Sends a keepalive message to the server to prevent timeout. Keepalive message is "\n\r".
-        """
-        self._send("whoami", wait_for_resp=True)
-
-    def keepalive_loop(self, interval=5):
-        """
-        Sends keepalive messages every interval seconds and checks for new messages. Runs until
-        self.stop_recv is set.
-        :param interval: Seconds to wait between keepalive messages.
-        :type interval: int
-        """
-        while not self.stop_recv.wait(interval):
-            self._send_keepalive()
-            time.sleep(interval)
-
-    def quit(self):
-        """
-        Stops the connection from receiving and sends the quit signal.
-        """
-        # Avoid unclean exit by interfering with response to pending query
-        if self._conn_lock.acquire():
-            self.stop_recv.set()
-        self._conn_lock.release()
-        self._send("quit")
-
-    def start_keepalive_loop(self, interval=5):
-        """
-        Starts a thread that sends keepalive messages every interval seconds.
-        :param interval: Seconds between to keepalive messages.
-        :return:
-        """
-        threading.Thread(target=self.keepalive_loop, args=(interval,)).start()
-
-    def __getattr__(self, item):
-        """
-        manages unknown functions by sending command to ts3server
-        inspired by rpc communication
-        e.g. usage for 'clientdblist start=1 -count': ts3conn.clientdblist(start=1, 'count')
-        :param item: name of the function
-        :return: wrapper
-        """
-
-        def wrapper(*args, **kwargs):
-            """
-            This function sends the unknown call to ts3 like rpc.
-            If response is received it will be returned
-            :param args: list of parameters within the function head
-            :param kwargs: dict of labeled parameters within the function head
-            :return: (List of) Dictionary response or nothing, depends on ts3server response
-            """
-            resp = self._send(
-                item,
-                ["-{}".format(x) for x in args]
-                + ["{}={}".format(x[0], x[1]) for x in kwargs.items()],
-            )
-            if resp:
-                parsed_resp = self._parse_resp_to_list_of_dicts(resp)
-                return parsed_resp[0] if len(parsed_resp) == 1 else parsed_resp
-
-        return wrapper
-
-
-class TS3QueryException(TS3Exception):
-    """
-    Query exception class to signalize failed queries and connection errors.
-    """
-
-    def __init__(self, error_id, message):
-        """
-        Creates a new QueryException.
-        :param error_id: Id of the error.
-        :param message: Error message.
-        :type error_id: int
-        :type message: str
-        """
-        self._type = TS3QueryExceptionType(error_id)
-        self._msg = utilities.unescape(message)
-        super(TS3QueryException, self).__init__(
-            "Query failed with id=" + str(error_id) + " msg=" + str(self._msg)
-        )
-
-    @property
-    def message(self):
-        """
-        Get the exception message.
-        """
-        return self._msg
-
-    @property
-    def type(self):
-        """
-        Get the exception type.
-        """
-        return self._type
-
-    @property
-    def id(self):
-        """
-        Get the exception id.
-        """
-        return self._type.numerator
+# pylint: disable=invalid-name,import-outside-toplevel,too-many-public-methods
+"""
+Main TS3Api File
+"""
+import logging
+import socket
+import sys
+import threading
+import time
+import traceback
+
+import blinker
+
+from . import Events
+from . import utilities
+from .Events import TS3Event
+from .TS3QueryExceptionType import TS3QueryExceptionType
+from .utilities import TS3Exception, TS3ConnectionClosedException
+from .socket_wrapper import SocketWrapper
+
+
+class TS3Connection:
+    """
+    Connection class for the TS3 API. Uses a telnet connection to send messages to and receive
+    messages from the Teamspeak 3 server.
+    """
+
+    # pylint: disable=too-many-arguments
+    def __init__(
+        self,
+        host="127.0.0.1",
+        port=10011,
+        log_file="api.log",
+        use_ssh=False,
+        username=None,
+        password=None,
+        accept_all_keys=False,
+        host_key_file=None,
+        use_system_hosts=False,
+        sshtimeout=None,
+        sshtimeoutlimit=3,
+    ):
+        """
+        Creates a new TS3Connection.
+        :param host: Host to connect to. Can be an IP address or a hostname.
+        :param port: Port to connect to.
+        :param use_ssh: Should an encrypted ssh connection be used?
+        :type host: str
+        :type port: int
+        :type use_ssh: bool
+        """
+        self._is_ssh = use_ssh
+        self._conn_lock = threading.Lock()
+        self._logger = logging.getLogger(__name__)
+        self._logger.propagate = 0
+        self._logger.setLevel(logging.WARNING)
+        self.stop_recv = threading.Event()
+        self._new_data = threading.Event()
+        self._data_read = threading.Event()
+        self._data_read.set()
+        self._data = None
+        # create console handler and set level to warning
+        file_handler = logging.FileHandler(log_file, mode="a+")
+        file_handler.setLevel(logging.WARNING)
+
+        # create formatter
+        formatter = logging.Formatter(
+            "%(asctime)s - %(name)s - %(levelname)s - %(message)s"
+        )
+
+        # add formatter to ch
+        file_handler.setFormatter(formatter)
+
+        # add ch to logger
+        self._logger.addHandler(file_handler)
+
+        if not use_ssh:
+            self._conn = SocketWrapper(
+                host, port, timeout=socket.getdefaulttimeout()
+            )
+            self._logger.debug(self._conn.read_until(b"\n\r"))
+            self._logger.debug(self._conn.read_until(b"\n\r"))
+        else:
+            from .SSHConnWrapper import SSHConnWrapper
+
+            self._conn = SSHConnWrapper(
+                host,
+                port,
+                username,
+                password,
+                accept_all_keys=accept_all_keys,
+                host_key_file=host_key_file,
+                timeout=sshtimeout,
+                timeout_limit=sshtimeoutlimit,
+                use_system_hosts=use_system_hosts,
+            )
+            self._logger.debug(self._conn.read_until(b"\n\r"))
+            self._logger.debug(self._conn.read_until(b"\n\r"))
+        threading.Thread(target=self._recv).start()
+        if username is not None and password is not None and not use_ssh:
+            self.login(username, password)
+
+    def login(self, user, password):
+        """
+        Login with query credentials.
+        :param user: Username to login with.
+        :param password: Password to login with.
+        :type user: str
+        :type password: str
+        """
+        if self._is_ssh:
+            self._logger.warning("Ignoring login command on ssh connection.")
+        else:
+            self._send("login", [user, password])
+
+    def use(self, sid):
+        """
+        Chose the virtual server to use.
+        :param sid: SID of the virtual server to use.
+        :type sid: int
+        """
+        self._send("use", [str(sid)])
+
+    def clientlist(self, params=None):
+        """
+        Get a clientlist from the server.
+        :param params: List of parameters strings to use.
+        :type params: list[str]
+        :return: List of clients
+        """
+        if params is None:
+            params = []
+        args = []
+        for param in params:
+            args.append("-" + param)
+        clist = self._send("clientlist", args)
+        clients = TS3Connection._parse_resp_to_list_of_dicts(clist)
+        if len(clients) == 0:
+            self._logger.warning("Clientlist empty %s", str(clist))
+        return clients
+
+    def _send(self, command, args=None, wait_for_resp=True, log_keepalive=False):
+        """
+        :param command: Command to send.
+        :param args: Parameter to send, will be escaped.
+        :param wait_for_resp: True: Expects at least a error line and blocks until one is received.
+                              False: Almost exclusively for keepalive, doesn't wait for an
+                                     acknowledgment.
+        :param log_keepalive: Should keepalive messages be logged?
+        :return: Query response, if one was received.
+        :rtype: bytes | None
+        :type command: str
+        :type args: list[str]
+        :type wait_for_resp: bool
+        :type log_keepalive: bool
+        """
+        query = command
+        saved_resp = b""
+        ack = False
+        if args is None:
+            args = []
+        for arg in args:
+            query += " " + utilities.escape(arg)
+        query += "\n\r"
+        query = query.encode()
+        resp = None
+        try:
+            self._logger.debug("Trying to acquire lock")
+            if self._conn_lock.acquire():
+                self._logger.debug("Lock acquired")
+                if not query == b"\n\r" or query == b"\n\r" and log_keepalive:
+                    self._logger.debug("Query: %s", str(query))
+                self._logger.debug("Writing to connection")
+                self._conn.write(query)
+                self._logger.debug("Written to connection")
+                if not wait_for_resp:
+                    self._conn_lock.release()
+                    return None
+                while not ack:
+                    while resp is None:
+                        self._new_data.wait()
+                        resp = self._data
+                        self._new_data.clear()
+                        self._data_read.set()
+                        if resp is not None:
+                            if resp[0] == b"error":
+                                ack = True
+                                if resp[1] != b"id=0":
+                                    raise TS3QueryException(
+                                        int(
+                                            resp[1]
+                                            .decode(encoding="UTF-8")
+                                            .split("=", 1)[1]
+                                        ),
+                                        resp[2]
+                                        .decode(encoding="UTF-8")
+                                        .split("=", 1)[1],
+                                    )
+                            else:
+                                self._logger.debug("Resp: %s", str(resp))
+                                saved_resp += resp
+                                resp = None
+        finally:
+            self._conn_lock.release()
+            self._logger.debug("Lock released")
+        self._logger.debug("Saved resp: %s", str(saved_resp))
+        return saved_resp
+
+    def _recv(self):
+        """
+        Actual receiving, receives until \n\r is encountered. \n\r is cut from the end of the
+        response.
+        :return: Parsed response, split by " " or None if received message was an event.
+        :rtype: bytes | None
+        """
+        while not self.stop_recv.is_set():
+            try:
+                self._logger.debug("Read until started")
+                resp = self._conn.read_until(b"\n\r")[:-2]
+                self._logger.debug("Read until ended")
+            except (EOFError, TS3ConnectionClosedException) as _:
+                self._logger.exception("Connection closed")
+                if self.stop_recv.is_set():
+                    self._conn.close()
+                    return
+                self._new_data.set()
+                self.stop_recv.set()
+                try:
+                    self._conn.close()
+                    self._logger.debug(
+                        "Releasing lock for closed connection to unfreeze threads ..."
+                    )
+                    self._conn_lock.release()
+                # We really want to ignore ALL exceptions here!
+                # pylint: disable=bare-except
+                except:
+                    pass
+                continue
+            self._logger.debug("Response: %s", str(resp))
+            data = self._parse_resp(resp)
+            self._logger.debug("Data: %s", str(data))
+            if isinstance(data, TS3Event):
+                event = data
+                if isinstance(event, Events.TextMessageEvent):
+                    signal = blinker.signal(
+                        event.event_type.name + "_" + event.targetmode.lower()
+                    )
+                else:
+                    signal = blinker.signal(event.event_type.name)
+                self._logger.debug("Sending signal")
+                threading.Thread(target=signal.send, kwargs={"event": event}).start()
+                continue
+            if data is not None:
+                self._data_read.wait()
+                self._data = data
+                self._data_read.clear()
+                self._new_data.set()
+
+    @staticmethod
+    def _parse_resp_to_dict(resp):
+        """
+        Splits a response by " " and saves it in a dictionary.
+        :type resp: bytes
+        :param resp: Message to parse.
+        :return: Dictionary containing all info extracted from the response.
+        :rtype: dict[str, str]
+        """
+        resp = resp.decode(encoding="UTF-8").split(" ")
+        info = {}
+        for part in resp:
+            split = part.split("=", 1)
+            # TODO: Handle empty data?
+            if len(split) == 2:
+                key, value = split
+                info[key] = utilities.unescape(value)
+        return info
+
+    @staticmethod
+    def _parse_resp_to_list_of_dicts(resp):
+        """
+        Parses multiple elements in a message into a list of dictionaries containing the info for
+        each element.
+        :type resp: bytes
+        :param resp: Message to parse.
+        :return: List of dictionaries containing the info.
+        :rtype: list[dict[str, str]]
+        """
+        # Multiple responses are split by "|"
+        split_list = resp.split(b"|")
+        dict_list = []
+        for response in split_list:
+            if len(response) > 0:
+                dict_list.append(TS3Connection._parse_resp_to_dict(response))
+        return dict_list
+
+    def register_for_server_messages(self, event_listener=None, weak_ref=True):
+        """
+        Register the event_listener for server message events. Be careful, you should ignore your
+        own messages by comparing the invoker_id to your client id ...
+        :param event_listener: Blinker signal handler function to be informed:
+                               on_event(sender, **kw), kw will contain the event
+        :param weak_ref: Use weak refs for blinker, causing eventlisteners that go out of scope to
+                         be removed (breaks nested functions)
+        :type event_listener: (str, dict[str, any]) -> None
+        :type weak_ref: bool
+        """
+        self._send("servernotifyregister", ["event=textserver"])
+        if event_listener is not None:
+            for event in Events.text_events:
+                blinker.signal(event.name + "_server").connect(
+                    event_listener, weak=weak_ref
+                )
+
+    def register_for_channel_messages(self, event_listener=None, weak_ref=True):
+        """
+        Register the event_listener for channel message events. Be careful, you should ignore your
+        own messages by comparing the invoker_id to your client id ...
+        :param event_listener: Blinker signal handler function to be informed:
+                               on_event(sender, **kw), kw will contain the event
+        :param weak_ref: Use weak refs for blinker, causing eventlisteners that go out of scope to
+                         be removed (breaks nested functions)
+        :type event_listener: (str, dict[str, any]) -> None
+        :type weak_ref: bool
+        """
+        self._send("servernotifyregister", ["event=textchannel"])
+        if event_listener is not None:
+            for event in Events.text_events:
+                blinker.signal(event.name + "_channel").connect(
+                    event_listener, weak=weak_ref
+                )
+
+    def register_for_private_messages(self, event_listener=None, weak_ref=True):
+        """
+        Register the event_listener for private message events. Be careful, you should ignore your
+        own messages by comparing the invoker_id to your client id ...
+        :param event_listener: Blinker signal handler function to be informed:
+                               on_event(sender, **kw), kw will contain
+        the event
+        :param weak_ref: Use weak refs for blinker, causing eventlisteners that go out of scope to
+                         be removed (breaks nested functions)
+        :type event_listener: (str, dict[str, any]) -> None
+        :type weak_ref: bool
+        """
+        self._send("servernotifyregister", ["event=textprivate"])
+        if event_listener is not None:
+            for event in Events.text_events:
+                blinker.signal(event.name + "_private").connect(
+                    event_listener, weak=weak_ref
+                )
+
+    def register_for_server_events(self, event_listener=None, weak_ref=True):
+        """
+        Register event_listener for receiving server_events.
+        :param event_listener: Blinker signal handler function to be informed:
+                               on_event(sender, **kw), kw will contain the event
+        :type event_listener: (str, dict[str, any]) -> None
+        :param weak_ref: Use weak refs for blinker, causing eventlisteners that go out of scope to
+                         be removed (breaks nested functions)
+        :type weak_ref: bool
+        """
+        self._send("servernotifyregister", ["event=server"])
+        if event_listener is not None:
+            for event in Events.server_events:
+                blinker.signal(event.name).connect(event_listener, weak=weak_ref)
+
+    def register_for_channel_events(
+        self, channel_id, event_listener=None, weak_ref=True
+    ):
+        """
+        Register event_listener for receiving channel_events.
+        :param event_listener:  Blinker signal handler function to be informed:
+                                on_event(sender, **kw), kw will contain the event
+        :param channel_id: Channel to register to, use 0 for all channels
+        :param weak_ref:    Use weak refs for blinker, causing event_listeners that go out of scope
+                            to be removed
+        (breaks nested functions)
+        :type channel_id: int | string
+        :type event_listener: (str, dict[str, any]) -> None
+        :type weak_ref: bool
+        """
+        self._send("servernotifyregister", ["event=channel", "id=" + str(channel_id)])
+        if event_listener is not None:
+            for event in Events.channel_events:
+                blinker.signal(event.name).connect(event_listener, weak=weak_ref)
+
+    def register_for_unknown_events(self, event_listener=None, weak_ref=True):
+        """
+        Register the event_listener for unknown events. Note: This will not actually call any
+        register function, but will only add the event_listener to the list of functions to
+        inform on unknown events. _event_type will hold the event type sent by the server.
+        :param event_listener: Blinker signal handler function to be informed:
+                               on_event(sender, **kw), kw will contain the event
+        :param weak_ref: Use weak refs for blinker, causing eventlisteners that go out of scope to
+                         be removed (breaks nested functions)
+        :type event_listener: (str, dict[str, any]) -> None
+        :type weak_ref: bool
+        """
+        if event_listener is not None:
+            blinker.signal("UNKNOWN").connect(event_listener, weak=weak_ref)
+
+    def clientmove(self, channel_id, client_id):
+        """
+        Move a client to another channel.
+        :param channel_id: Channel to move client to.
+        :param client_id: Id of the client to move.
+        :type channel_id: int
+        :type client_id: int
+        """
+        self._send("clientmove", ["cid=" + str(channel_id), "clid=" + str(client_id)])
+
+    def clientupdate(self, params=None):
+        """
+        Update the query clients data.
+        :param params: List of parameters to update in the form param=value.
+        :type params: list[str]
+        """
+        if params is None:
+            params = []
+        self._send("clientupdate", params)
+
+    def clientkick(self, client_id, reason_id, reason_msg):
+        """
+        Kick a client from the server.
+        :param client_id: Client id of the user to kick.
+        :type client_id: int
+        :param reason_id: 4 - kick from channel 5 - kick from Server
+        :type reason_id: int
+        :param reason_msg: Message to send on kick, max. 40 characters
+        :type reason_msg: str
+        """
+        self._send(
+            "clientkick",
+            [
+                "clid=" + str(client_id),
+                "reasonid=" + str(reason_id),
+                "reasonmsg=" + str(reason_msg),
+            ],
+        )
+
+    def whoami(self):
+        """
+        Returns info of the query client.
+        :return: Dictionary of query client information.
+        :rtype: dict[str, str]
+        """
+        who = TS3Connection._parse_resp_to_dict(self._send("whoami", []))
+        self._logger.info("Whoami: %s", str(who))
+        return who
+
+    def channellist(self, params=None):
+        """
+        Returns the channel listt.
+        :param params: Optional parameters as defined by the serverquery manual.
+        :return:  List of channels
+        """
+        if params is None:
+            params = []
+        args = []
+        for param in params:
+            args.append("-" + param)
+        channel_list = self._send("channellist", args)
+        channels = TS3Connection._parse_resp_to_list_of_dicts(channel_list)
+        if len(channels) == 0:
+            self._logger.warning("Channellist empty %s", str(channel_list))
+        return channels
+
+    def channel_name_list(self):
+        """
+        Returns a list of channel names. (Convenience Wrapper around channellist)
+        :return:  List of channel names
+        """
+        names = []
+        channels = self.channellist()
+        for channel in channels:
+            names.append(channel.get("channel_name", ""))
+        return names
+
+    def channelfind(self, pattern):
+        """
+        Returns all channels with a name corresponding to pattern.
+        :param pattern: Pattern to look for.
+        :return: List of channels.
+        :rtype: list[dict[str, str]]
+        """
+        return TS3Connection._parse_resp_to_list_of_dicts(
+            self._send("channelfind", ["pattern=" + pattern])
+        )
+
+    def channelfind_by_name(self, name):
+        """
+        Returns all channels with a name that is exactly the same as the given name.
+        :param name: Name to look for.
+        :return: List of channels
+        :rtype: list[dict[str, str]]
+        """
+        channel_candidates = self.channelfind(name)
+        channel_list = []
+        for candidate in channel_candidates:
+            if candidate.get("channel_name", "") == name:
+                channel_list.append(candidate)
+        return channel_list
+
+    def sendtextmessage(self, targetmode, target, msg):
+        """
+        Sends a textmessage to the specified target.
+        :param targetmode: 1: private message 2: textchannel 3: servertext
+        :param target: client_id/channel_id
+        :param msg: Message to send.
+        :type targetmode: int
+        :type target: int
+        :type msg: str
+        """
+        self._send(
+            "sendtextmessage",
+            [
+                "targetmode=" + str(targetmode),
+                "target=" + str(target),
+                "msg=" + str(msg),
+            ],
+        )
+
+    def servergrouplist(self):
+        """
+        Returns a list of all servergroups with corresponding info.
+        :return: List of servergroups.
+        :rtype: list[dict[str, str]]
+        """
+        return TS3Connection._parse_resp_to_list_of_dicts(self._send("servergrouplist"))
+
+    def find_servergroup_by_name(self, name):
+        """
+        Returns the servergroup with the specified name.
+        :param name: Name to look for.
+        :return: Server Group.
+        :rtype: dict[str, str]
+        """
+        server_group_list = self.servergrouplist()
+        for server_group in server_group_list:
+            if server_group["name"] == name:
+                return server_group
+
+    def hostinfo(self):
+        """
+        Returns hostinfo for the current connected instance.
+        :return: Dictionary of host information.
+        :rtype: dict[str,str]
+        """
+        return self._parse_resp_to_dict(self._send("hostinfo"))
+
+    def instanceinfo(self):
+        """
+        Returns instanceinfo for the current connected instance.
+        :return: Dictionary of instance information.
+        :rtype: dict[str,str]
+        """
+        return self._parse_resp_to_dict(self._send("instanceinfo"))
+
+    def serverinfo(self):
+        """
+        Returns serverinfo for the current selected virtual server.
+        :return: Dictionary of server information.
+        :rtype: dict[str,str]
+        """
+        return self._parse_resp_to_dict(self._send("serverinfo"))
+
+    def clientinfo(self, client_id):
+        """
+        Returns clientinfo for a client specified by its id.
+        :param client_id: Id of the client.
+        :return: Dictionary of client information.
+        :rtype: dict[str,str]
+        """
+        return self._parse_resp_to_dict(
+            self._send("clientinfo", ["clid=" + str(client_id)])
+        )
+
+    def clientpoke(self, clid, msg):
+        """
+        Pokes a client with a message.
+        :param clid: client_id of the client to poke
+        :param msg: Message to send.
+        :type clid: int
+        :type msg: str
+        """
+        return self._parse_resp_to_dict(
+            self._send("clientpoke", ["clid=" + str(clid), "msg=" + str(msg)])
+        )
+
+    def _parse_resp(self, resp):
+        """
+        Parses a response. Messages starting with notify... are handled as events and the connected
+        listeners are informed. Messages starting with error are split by " " and returned, all
+        other messages will just be returned as is and can be handled by the caller.
+        :param resp: Message to parse.
+        :type resp: byte
+        :return:    None if message notifies of an event, dictionary containing id and message on
+                    acknowledgements and bytes on any other message.
+        :rtype: None | dict[str, str] | bytes
+        """
+        # Acknowledgements
+        if resp.startswith(b"error"):
+            resp = resp.split(b" ")
+            return resp
+        # Events
+        if resp.startswith(b"notify"):
+            event = {}
+            event_type = "Unknown"
+            try:
+                resp = resp.decode(encoding="UTF-8").split(" ")
+                event_type = resp[0]
+                for info in resp[1:]:
+                    split = info.split("=", 1)
+                    if len(split) == 2:
+                        key, value = split
+                        event[key] = utilities.unescape(value)
+                event = Events.EventParser.parse_event(event, event_type)
+                return event
+            # We really want to ignore ALL exceptions here!
+            # pylint: disable=bare-except
+            except:
+                self._logger.error("Error parsing event")
+                self._logger.error(resp)
+                self._logger.error("%s , %s", str(event), str(event_type))
+                self._logger.error("\n\n")
+                self._logger.error("Uncaught exception: %s", str(sys.exc_info()[0]))
+                self._logger.error(str(sys.exc_info()[1]))
+                self._logger.error(traceback.format_exc())
+                return None
+        # Query-Responses and other things(What could these be?)
+        else:
+            return resp
+
+    def _recv_wait_timeout(self, timeout=0.1):
+        """
+        Like receives, but only reads for timeout seconds. If no info is received, the function
+        returns, otherwise it reads a whole line before returning. This is used for receiving notify
+        messages.
+        :param timeout: Seconds to wait before returning if no message was received.
+        :return:    None if nothing was received, parsed response corresponding to _parse_resp
+                    otherwise.
+        :rtype: None | dict[str, str] | bytes
+        """
+        resp = self._conn.read_until(b"\n\r", timeout)
+        if len(resp) > 0 and not resp.endswith(b"\n\r"):
+            resp += self._conn.read_until(b"\n\r")[:-2]
+        if len(resp) > 0:
+            self._logger.debug("No wait Response: %s", str(resp))
+            return self._parse_resp(resp)
+
+    def _send_keepalive(self):
+        """
+        Sends a keepalive message to the server to prevent timeout. Keepalive message is "\n\r".
+        """
+        self._send("whoami", wait_for_resp=True)
+
+    def keepalive_loop(self, interval=5):
+        """
+        Sends keepalive messages every interval seconds and checks for new messages. Runs until
+        self.stop_recv is set.
+        :param interval: Seconds to wait between keepalive messages.
+        :type interval: int
+        """
+        while not self.stop_recv.wait(interval):
+            self._send_keepalive()
+            time.sleep(interval)
+
+    def quit(self):
+        """
+        Stops the connection from receiving and sends the quit signal.
+        """
+        # Avoid unclean exit by interfering with response to pending query
+        if self._conn_lock.acquire():
+            self.stop_recv.set()
+        self._conn_lock.release()
+        self._send("quit")
+
+    def start_keepalive_loop(self, interval=5):
+        """
+        Starts a thread that sends keepalive messages every interval seconds.
+        :param interval: Seconds between to keepalive messages.
+        :return:
+        """
+        threading.Thread(target=self.keepalive_loop, args=(interval,)).start()
+
+    def __getattr__(self, item):
+        """
+        manages unknown functions by sending command to ts3server
+        inspired by rpc communication
+        e.g. usage for 'clientdblist start=1 -count': ts3conn.clientdblist(start=1, 'count')
+        :param item: name of the function
+        :return: wrapper
+        """
+
+        def wrapper(*args, **kwargs):
+            """
+            This function sends the unknown call to ts3 like rpc.
+            If response is received it will be returned
+            :param args: list of parameters within the function head
+            :param kwargs: dict of labeled parameters within the function head
+            :return: (List of) Dictionary response or nothing, depends on ts3server response
+            """
+            resp = self._send(
+                item,
+                ["-{}".format(x) for x in args]
+                + ["{}={}".format(x[0], x[1]) for x in kwargs.items()],
+            )
+            if resp:
+                parsed_resp = self._parse_resp_to_list_of_dicts(resp)
+                return parsed_resp[0] if len(parsed_resp) == 1 else parsed_resp
+
+        return wrapper
+
+
+class TS3QueryException(TS3Exception):
+    """
+    Query exception class to signalize failed queries and connection errors.
+    """
+
+    def __init__(self, error_id, message):
+        """
+        Creates a new QueryException.
+        :param error_id: Id of the error.
+        :param message: Error message.
+        :type error_id: int
+        :type message: str
+        """
+        self._type = TS3QueryExceptionType(error_id)
+        self._msg = utilities.unescape(message)
+        super(TS3QueryException, self).__init__(
+            "Query failed with id=" + str(error_id) + " msg=" + str(self._msg)
+        )
+
+    @property
+    def message(self):
+        """
+        Get the exception message.
+        """
+        return self._msg
+
+    @property
+    def type(self):
+        """
+        Get the exception type.
+        """
+        return self._type
+
+    @property
+    def id(self):
+        """
+        Get the exception id.
+        """
+        return self._type.numerator